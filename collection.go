--- conflicted
+++ resolved
@@ -3,19 +3,15 @@
 import (
 	"context"
 	"fmt"
-<<<<<<< HEAD
+	"reflect"
+	"strings"
+
 	"github.com/qiniu/qmgo/hook"
 	qOpts "github.com/qiniu/qmgo/options"
-=======
-	"reflect"
-	"strings"
-
->>>>>>> 2d3fddff
 	"go.mongodb.org/mongo-driver/bson"
 	"go.mongodb.org/mongo-driver/mongo"
 	"go.mongodb.org/mongo-driver/mongo/options"
 	"go.mongodb.org/mongo-driver/x/bsonx"
-	"strings"
 )
 
 // Collection is a handle to a MongoDB collection
@@ -54,26 +50,19 @@
 }
 
 // InsertMany executes an insert command to insert multiple documents into the collection.
-// e.g. docs := []interface{}{myDocsInstance1, myDocsInstance2}
-// TODO need a function which translate slice to []interface
 // Reference: https://docs.mongodb.com/manual/reference/command/insert/
-<<<<<<< HEAD
-func (c *Collection) InsertMany(ctx context.Context, docs []interface{}, opts ...qOpts.InsertManyOptions) (result *InsertManyResult, err error) {
+func (c *Collection) InsertMany(ctx context.Context, docs interface{}, opts ...qOpts.InsertManyOptions) (result *InsertManyResult, err error) {
 	if len(opts) > 0 {
 		if err = hook.Do(opts[0].InsertHook, hook.BeforeInsert); err != nil {
 			return
 		}
 	}
-	res, err := c.collection.InsertMany(ctx, docs)
-=======
-func (c *Collection) InsertMany(ctx context.Context, docs interface{}) (result *InsertManyResult, err error) {
 	sDocs := interfaceToSliceInterface(docs)
 	if sDocs == nil {
 		return nil, ErrNotValidSliceToInsert
 	}
 
 	res, err := c.collection.InsertMany(ctx, sDocs)
->>>>>>> 2d3fddff
 	if res != nil {
 		result = &InsertManyResult{InsertedIDs: res.InsertedIDs}
 	}
